<<<<<<< HEAD
from pydantic import BaseModel, Field, model_validator
=======
"""Functional zones schemas are defined here."""
>>>>>>> 8aeba073

from datetime import datetime
from typing import Any

from pydantic import BaseModel, Field, model_validator

from idu_api.urban_api.dto import FunctionalZoneDataDTO, FunctionalZoneTypeDTO, ProjectsProfileDTO
from idu_api.urban_api.schemas.geometries import Geometry, NotPointGeometryValidationModel
from idu_api.urban_api.schemas.short_models import FunctionalZoneTypeBasic, ShortScenario, ShortTerritory


class FunctionalZoneType(BaseModel):
    """Functional zone type with all its attributes."""

    functional_zone_type_id: int = Field(..., description="functional zone type identifier", examples=[1])
    name: str = Field(..., description="functional zone type name", examples=["residential"])
    zone_nickname: str | None = Field(..., description="functional zone type nickname", examples=["ИЖС"])
    description: str | None = Field(None, description="description of functional zone type", examples=["--"])

    @classmethod
    def from_dto(cls, dto: FunctionalZoneTypeDTO) -> "FunctionalZoneType":
        return cls(
            functional_zone_type_id=dto.functional_zone_type_id,
            name=dto.name,
            zone_nickname=dto.zone_nickname,
            description=dto.description,
        )


class FunctionalZoneTypePost(BaseModel):
    """Functional zone schema for POST requests."""

    name: str = Field(..., description="target profile name", examples=["residential"])
    zone_nickname: str | None = Field(..., description="target profile name", examples=["ИЖС"])
    description: str | None = Field(None, description="description of functional zone type", examples=["--"])


class FunctionalZoneData(BaseModel):
    """Functional zone with all its attributes."""

    functional_zone_id: int = Field(..., description="functional zone identifier", examples=[1])
    territory: ShortTerritory
    functional_zone_type: FunctionalZoneTypeBasic
    geometry: Geometry
    properties: dict[str, Any] = Field(
        default_factory=dict,
        description="functional zone additional properties",
        examples=[{"additional_attribute_name": "additional_attribute_value"}],
    )
    created_at: datetime = Field(
        default_factory=datetime.utcnow, description="the time when the functional zone was created"
    )
    updated_at: datetime = Field(
        default_factory=datetime.utcnow, description="the time when the functional zone was last updated"
    )

    @classmethod
    def from_dto(cls, dto: FunctionalZoneDataDTO) -> "FunctionalZoneData":
        return cls(
            functional_zone_id=dto.functional_zone_id,
<<<<<<< HEAD
            territory_id=dto.territory_id,
            functional_zone_type_id=dto.functional_zone_type_id,
            geometry=Geometry.from_shapely_geometry(dto.geometry),
        )


class FunctionalZoneDataPost(BaseModel):
    functional_zone_type_id: int = Field(..., examples=[1])
    geometry: Geometry = Field(..., description="Functional zone geometry")


class FunctionalZoneDataPut(BaseModel):
    functional_zone_type_id: int = Field(..., examples=[1])
    geometry: Geometry = Field(..., description="Functional zone geometry")


class FunctionalZoneDataPatch(BaseModel):
    functional_zone_type_id: int | None = Field(None, examples=[1])
    geometry: Geometry | None = Field(None, description="Functional zone geometry")
=======
            territory=ShortTerritory(id=dto.territory_id, name=dto.territory_name),
            functional_zone_type=FunctionalZoneTypeBasic(
                id=dto.functional_zone_type_id,
                name=dto.functional_zone_type_name,
            ),
            geometry=Geometry.from_shapely_geometry(dto.geometry),
            properties=dto.properties,
            created_at=dto.created_at,
            updated_at=dto.updated_at,
        )


class FunctionalZoneDataPost(NotPointGeometryValidationModel):
    """Functional zone schema for POST requests."""

    territory_id: int = Field(..., description="territory identifier where functional zone is", examples=[1])
    functional_zone_type_id: int = Field(..., description="functional zone type identifier", examples=[1])
    geometry: Geometry
    properties: dict[str, Any] = Field(
        default_factory=dict,
        description="functional zone additional properties",
        examples=[{"additional_attribute_name": "additional_attribute_value"}],
    )


class FunctionalZoneDataPut(NotPointGeometryValidationModel):
    """Functional zone schema for PUT requests."""

    territory_id: int = Field(..., description="territory identifier where functional zone is", examples=[1])
    functional_zone_type_id: int = Field(..., description="functional zone type identifier", examples=[1])
    geometry: Geometry
    properties: dict[str, Any] = Field(
        ...,
        description="functional zone additional properties",
        examples=[{"additional_attribute_name": "additional_attribute_value"}],
    )


class FunctionalZoneDataPatch(NotPointGeometryValidationModel):
    """Functional zone schema for PATCH requests."""

    territory_id: int | None = Field(None, description="territory identifier where functional zone is", examples=[1])
    functional_zone_type_id: int | None = Field(None, description="functional zone type identifier", examples=[1])
    geometry: Geometry | None = None
    properties: dict[str, Any] | None = Field(
        default_factory=None,
        description="functional zone additional properties",
        examples=[{"additional_attribute_name": "additional_attribute_value"}],
    )

    @model_validator(mode="before")
    @classmethod
    def check_empty_request(cls, values):
        """Ensure the request body is not empty."""
        if not values:
            raise ValueError("request body cannot be empty")
        return values


class ProjectsProfile(BaseModel):
    """Project profile with all its attributes."""

    profile_id: int = Field(..., description="profile identifier", examples=[1])
    scenario: ShortScenario
    functional_zone_type: FunctionalZoneTypeBasic
    geometry: Geometry
    properties: dict[str, Any] = Field(
        default_factory=dict,
        description="profile additional properties",
        examples=[{"additional_attribute_name": "additional_attribute_value"}],
    )
    created_at: datetime = Field(default_factory=datetime.utcnow, description="the time when the profile was created")
    updated_at: datetime = Field(
        default_factory=datetime.utcnow, description="the time when the profile was last updated"
    )

    @classmethod
    def from_dto(cls, dto: ProjectsProfileDTO) -> "ProjectsProfile":
        return cls(
            profile_id=dto.profile_id,
            scenario=ShortScenario(id=dto.scenario_id, name=dto.scenario_name),
            functional_zone_type=FunctionalZoneTypeBasic(
                id=dto.functional_zone_type_id,
                name=dto.functional_zone_type_name,
            ),
            geometry=Geometry.from_shapely_geometry(dto.geometry),
            properties=dto.properties,
            created_at=dto.created_at,
            updated_at=dto.updated_at,
        )


class ProjectsProfilePost(NotPointGeometryValidationModel):
    """Project profile schema for POST requests."""

    profile_id: int = Field(..., description="profile identifier", examples=[1])
    scenario_id: int = Field(..., description="scenario identifier where profile is used", examples=[1])
    functional_zone_type_id: int = Field(
        ..., description="functional zone type identifier for the profile", examples=[1]
    )
    geometry: Geometry
    properties: dict[str, Any] = Field(
        default_factory=dict,
        description="profile additional properties",
        examples=[{"additional_attribute_name": "additional_attribute_value"}],
    )


class ProjectsProfilePut(NotPointGeometryValidationModel):
    """Project profile schema for PUT requests."""

    profile_id: int = Field(..., description="profile identifier", examples=[1])
    scenario_id: int = Field(..., description="scenario identifier where profile is used", examples=[1])
    functional_zone_type_id: int = Field(
        ..., description="functional zone type identifier for the profile", examples=[1]
    )
    geometry: Geometry
    properties: dict[str, Any] = Field(
        ...,
        description="profile additional properties",
        examples=[{"additional_attribute_name": "additional_attribute_value"}],
    )


class ProjectsProfilePatch(NotPointGeometryValidationModel):
    """Project profile schema for PATCH requests."""

    profile_id: int | None = Field(None, description="profile identifier", examples=[1])
    scenario_id: int | None = Field(None, description="scenario identifier where profile is used", examples=[1])
    functional_zone_type_id: int | None = Field(
        None, description="functional zone type identifier for the profile", examples=[1]
    )
    geometry: Geometry | None = None
    properties: dict[str, Any] | None = Field(
        default_factory=None,
        description="profile additional properties",
        examples=[{"additional_attribute_name": "additional_attribute_value"}],
    )
>>>>>>> 8aeba073

    @model_validator(mode="before")
    @classmethod
    def check_empty_request(cls, values):
        """Ensure the request body is not empty."""
        if not values:
            raise ValueError("request body cannot be empty")
        return values<|MERGE_RESOLUTION|>--- conflicted
+++ resolved
@@ -1,8 +1,4 @@
-<<<<<<< HEAD
-from pydantic import BaseModel, Field, model_validator
-=======
 """Functional zones schemas are defined here."""
->>>>>>> 8aeba073
 
 from datetime import datetime
 from typing import Any
@@ -63,27 +59,6 @@
     def from_dto(cls, dto: FunctionalZoneDataDTO) -> "FunctionalZoneData":
         return cls(
             functional_zone_id=dto.functional_zone_id,
-<<<<<<< HEAD
-            territory_id=dto.territory_id,
-            functional_zone_type_id=dto.functional_zone_type_id,
-            geometry=Geometry.from_shapely_geometry(dto.geometry),
-        )
-
-
-class FunctionalZoneDataPost(BaseModel):
-    functional_zone_type_id: int = Field(..., examples=[1])
-    geometry: Geometry = Field(..., description="Functional zone geometry")
-
-
-class FunctionalZoneDataPut(BaseModel):
-    functional_zone_type_id: int = Field(..., examples=[1])
-    geometry: Geometry = Field(..., description="Functional zone geometry")
-
-
-class FunctionalZoneDataPatch(BaseModel):
-    functional_zone_type_id: int | None = Field(None, examples=[1])
-    geometry: Geometry | None = Field(None, description="Functional zone geometry")
-=======
             territory=ShortTerritory(id=dto.territory_id, name=dto.territory_name),
             functional_zone_type=FunctionalZoneTypeBasic(
                 id=dto.functional_zone_type_id,
@@ -222,7 +197,6 @@
         description="profile additional properties",
         examples=[{"additional_attribute_name": "additional_attribute_value"}],
     )
->>>>>>> 8aeba073
 
     @model_validator(mode="before")
     @classmethod
