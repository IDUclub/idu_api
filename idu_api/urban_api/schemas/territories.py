--- conflicted
+++ resolved
@@ -52,7 +52,6 @@
     admin_center: int | None = Field(..., examples=[1])
     okato_code: str | None = Field(..., examples=["1"])
     oktmo_code: str | None = Field(..., examples=["1"])
-    is_city: bool = Field(..., examples=[True, False])
     created_at: datetime = Field(default_factory=datetime.utcnow, description="the time when the territory was created")
     updated_at: datetime = Field(
         default_factory=datetime.utcnow, description="the time when the territory was last updated"
@@ -74,7 +73,6 @@
             admin_center=dto.admin_center,
             okato_code=dto.okato_code,
             oktmo_code=dto.oktmo_code,
-            is_city=dto.is_city,
             created_at=dto.created_at,
             updated_at=dto.updated_at,
         )
@@ -96,7 +94,6 @@
     admin_center: int | None = Field(None, examples=[1])
     okato_code: str | None = Field(None, examples=["1"])
     oktmo_code: str | None = Field(None, examples=["1"])
-    is_city: bool = Field(..., examples=[True, False])
 
 
 class TerritoryDataPut(GeometryValidationModel):
@@ -115,7 +112,6 @@
     admin_center: int | None = Field(..., examples=[1])
     okato_code: str | None = Field(..., examples=["1"])
     oktmo_code: str | None = Field(..., examples=["1"])
-    is_city: bool = Field(..., examples=[True, False])
 
 
 class TerritoryDataPatch(GeometryValidationModel):
@@ -134,7 +130,6 @@
     admin_center: int | None = Field(None, examples=[1])
     okato_code: str | None = Field(None, examples=["1"])
     oktmo_code: str | None = Field(None, examples=["1"])
-    is_city: bool | None = Field(None, examples=[True, False])
 
     @model_validator(mode="before")
     @classmethod
@@ -163,12 +158,7 @@
     admin_center: int | None = Field(..., examples=[1])
     okato_code: str | None = Field(..., examples=["1"])
     oktmo_code: str | None = Field(..., examples=["1"])
-<<<<<<< HEAD
-    is_city: bool = Field(..., examples=[True, False])
-    created_at: datetime = Field(default_factory=datetime.utcnow, description="The time when the territory was created")
-=======
     created_at: datetime = Field(default_factory=datetime.utcnow, description="the time when the territory was created")
->>>>>>> 8aeba073
     updated_at: datetime = Field(
         default_factory=datetime.utcnow, description="the time when the territory was last updated"
     )
@@ -186,7 +176,6 @@
             admin_center=dto.admin_center,
             okato_code=dto.okato_code,
             oktmo_code=dto.oktmo_code,
-            is_city=dto.is_city,
             created_at=dto.created_at,
             updated_at=dto.updated_at,
         )
