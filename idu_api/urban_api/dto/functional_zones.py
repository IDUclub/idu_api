"""Functional zones DTOs are defined here."""

from dataclasses import dataclass
from datetime import datetime
from typing import Any

from shapely import geometry as geom


@dataclass(frozen=True)
class FunctionalZoneTypeDTO:
    functional_zone_type_id: int
    name: str
    zone_nickname: str | None
    description: str | None


@dataclass
class FunctionalZoneDataDTO:
    functional_zone_id: int
    territory_id: int
    territory_name: str
    functional_zone_type_id: int
<<<<<<< HEAD
    geometry: geom.Polygon | geom.MultiPolygon
=======
    functional_zone_type_name: str
    geometry: geom.Polygon | geom.MultiPolygon
    properties: dict[str, Any]
    created_at: datetime
    updated_at: datetime

    def __post_init__(self) -> None:
        if isinstance(self.geometry, dict):
            self.geometry = geom.shape(self.geometry)


@dataclass
class ProjectsProfileDTO:
    profile_id: int
    scenario_id: int
    scenario_name: str
    functional_zone_type_id: int
    functional_zone_type_name: str
    geometry: geom.Polygon | geom.MultiPolygon
    properties: dict[str, Any]
    created_at: datetime
    updated_at: datetime
>>>>>>> 8aeba073

    def __post_init__(self) -> None:
        if isinstance(self.geometry, dict):
            self.geometry = geom.shape(self.geometry)<|MERGE_RESOLUTION|>--- conflicted
+++ resolved
@@ -21,9 +21,6 @@
     territory_id: int
     territory_name: str
     functional_zone_type_id: int
-<<<<<<< HEAD
-    geometry: geom.Polygon | geom.MultiPolygon
-=======
     functional_zone_type_name: str
     geometry: geom.Polygon | geom.MultiPolygon
     properties: dict[str, Any]
@@ -46,7 +43,6 @@
     properties: dict[str, Any]
     created_at: datetime
     updated_at: datetime
->>>>>>> 8aeba073
 
     def __post_init__(self) -> None:
         if isinstance(self.geometry, dict):
