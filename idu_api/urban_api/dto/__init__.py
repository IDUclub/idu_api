--- conflicted
+++ resolved
@@ -25,11 +25,7 @@
     ShortScenarioPhysicalObjectDTO,
 )
 from .profiles_reclamation import ProfilesReclamationDataDTO, ProfilesReclamationDataMatrixDTO
-<<<<<<< HEAD
-from .projects import ProjectDTO, ProjectsFunctionalZoneDTO, ProjectsIndicatorDTO, ProjectTerritoryDTO
-=======
 from .projects import ProjectDTO, ProjectTerritoryDTO
->>>>>>> 8aeba073
 from .scenarios import ScenarioDTO
 from .service_types import ServiceTypesDTO, ServiceTypesHierarchyDTO, UrbanFunctionDTO
 from .services import (
@@ -89,7 +85,6 @@
     "ScenariosUrbanObjectDTO",
     "ProjectDTO",
     "ProjectTerritoryDTO",
-    "ProjectsFunctionalZoneDTO",
     "ProfilesReclamationDataDTO",
     "ProfilesReclamationDataMatrixDTO",
     "ProjectsIndicatorValueDTO",
