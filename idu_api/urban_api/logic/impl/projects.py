--- conflicted
+++ resolved
@@ -5,14 +5,8 @@
 from sqlalchemy.ext.asyncio import AsyncConnection
 
 from idu_api.urban_api.dto import (
-    FunctionalZoneDataDTO,
     ProjectDTO,
-<<<<<<< HEAD
-    ProjectsFunctionalZoneDTO,
-    ProjectsIndicatorDTO,
-=======
     ProjectsIndicatorValueDTO,
->>>>>>> 8aeba073
     ProjectTerritoryDTO,
     ScenarioDTO,
     ScenarioGeometryDTO,
@@ -30,7 +24,6 @@
     delete_all_projects_indicators_values_from_db,
     delete_specific_projects_indicator_values_from_db,
     get_all_projects_indicators_values_from_db,
-    get_functional_zones_for_scenario_from_db,
     get_specific_projects_indicator_values_from_db,
 )
 from idu_api.urban_api.logic.impl.helpers.projects_objects import (
@@ -256,9 +249,4 @@
     async def delete_specific_projects_indicator_values(
         self, scenario_id: int, indicator_id: int, user_id: str
     ) -> dict:
-        return await delete_specific_projects_indicator_values_from_db(self._conn, scenario_id, indicator_id, user_id)
-
-    async def get_functional_zones_for_scenario(
-        self, scenario_id: int, user_id: str
-    ) -> list[ProjectsFunctionalZoneDTO]:
-        return await get_functional_zones_for_scenario_from_db(self._conn, scenario_id, user_id)+        return await delete_specific_projects_indicator_values_from_db(self._conn, scenario_id, indicator_id, user_id)