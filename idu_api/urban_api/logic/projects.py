--- conflicted
+++ resolved
@@ -3,14 +3,8 @@
 from typing import Any, Protocol
 
 from idu_api.urban_api.dto import (
-    FunctionalZoneDataDTO,
     ProjectDTO,
-<<<<<<< HEAD
-    ProjectsFunctionalZoneDTO,
-    ProjectsIndicatorDTO,
-=======
     ProjectsIndicatorValueDTO,
->>>>>>> 8aeba073
     ProjectTerritoryDTO,
     ScenarioDTO,
     ScenarioGeometryDTO,
@@ -205,10 +199,4 @@
     async def delete_specific_projects_indicator_values(
         self, scenario_id: int, indicator_id: int, user_id: str
     ) -> dict:
-        """Delete specific project's indicator values for given scenario if you're the project owner."""
-
-    @abc.abstractmethod
-    async def get_functional_zones_for_scenario(
-        self, scenario_id: int, user_id: str
-    ) -> list[ProjectsFunctionalZoneDTO]:
-        """Get all functional zones for a scenario."""+        """Delete specific project's indicator values for given scenario if you're the project owner."""