--- conflicted
+++ resolved
@@ -18,7 +18,6 @@
 )
 from idu_api.urban_api.dto.object_geometries import GeometryWithAllObjectsDTO, ObjectGeometryDTO
 from idu_api.urban_api.schemas import (
-<<<<<<< HEAD
     ObjectGeometriesPatch,
     ObjectGeometriesPut,
     PhysicalObjectsDataPatch,
@@ -27,18 +26,10 @@
     ProjectPatch,
     ProjectPost,
     ProjectPut,
-    ProjectsIndicatorValuePatch,
-    ProjectsIndicatorValuePost,
-    ProjectsIndicatorValuePut,
-    ScenarioServicePost,
-=======
     ProjectIndicatorValuePatch,
     ProjectIndicatorValuePost,
     ProjectIndicatorValuePut,
-    ProjectPatch,
-    ProjectPost,
-    ProjectPut,
->>>>>>> 5c017d00
+    ScenarioServicePost,
     ScenariosPatch,
     ScenariosPost,
     ScenariosPut,
