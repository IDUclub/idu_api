--- conflicted
+++ resolved
@@ -1,25 +1,19 @@
 import abc
 from typing import Protocol
 
-<<<<<<< HEAD
 from idu_api.urban_api.dto import (
     ProjectDTO,
     ProjectsIndicatorDTO,
     ProjectTerritoryDTO,
     ScenarioDTO,
     ScenarioUrbanObjectDTO,
-    TargetProfileDTO,
 )
-=======
-from idu_api.urban_api.dto import ProjectDTO, ProjectTerritoryDTO, ScenarioDTO, ScenarioUrbanObjectDTO
->>>>>>> 897e4973
 from idu_api.urban_api.schemas import (
     PhysicalObjectsDataPost,
     PhysicalObjectWithGeometryPost,
     ProjectPatch,
     ProjectPost,
     ProjectPut,
-    ProjectsIndicator,
     ProjectsIndicatorPatch,
     ProjectsIndicatorPost,
     ProjectsIndicatorPut,
